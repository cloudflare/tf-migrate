--- conflicted
+++ resolved
@@ -12,13 +12,10 @@
 	_ "github.com/cloudflare/tf-migrate/internal/resources/account_member"
 	_ "github.com/cloudflare/tf-migrate/internal/resources/api_token"
 	_ "github.com/cloudflare/tf-migrate/internal/resources/dns_record"
-<<<<<<< HEAD
 	_ "github.com/cloudflare/tf-migrate/internal/resources/zone_dnssec"
-=======
 	_ "github.com/cloudflare/tf-migrate/internal/resources/workers_kv_namespace"
 	_ "github.com/cloudflare/tf-migrate/internal/resources/logpull_retention"
 	_ "github.com/cloudflare/tf-migrate/internal/resources/zero_trust_list"
->>>>>>> e5ed976f
 )
 
 // TestMain explicitly registers migrations for this version path
@@ -59,11 +56,11 @@
 			Resource:    "dns_record",
 		},
 		{
-<<<<<<< HEAD
 			Name:        "ZoneDNSSEC",
 			Description: "Migrate cloudflare_zone_dnssec with cross-referencing (status from state, int to float64)",
 			Resource:    "zone_dnssec",
-=======
+    },
+    {
 			Name:        "ZeroTrustAccessServiceToken",
 			Description: "Migrate zero_trust_access_service_token to zero_trust_access_service_token v5",
 			Resource:    "zero_trust_access_service_token",
@@ -82,7 +79,6 @@
 			Name:        "WorkersKVNamespace",
 			Description: "Migrate cloudflare_workers_kv_namespace (no transformations needed)",
 			Resource:    "workers_kv_namespace",
->>>>>>> e5ed976f
 		},
 		// Add more v4 to v5 migrations here as they are implemented
 	}
