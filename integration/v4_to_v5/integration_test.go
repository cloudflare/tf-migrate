--- conflicted
+++ resolved
@@ -12,11 +12,8 @@
 	_ "github.com/cloudflare/tf-migrate/internal/resources/account_member"
 	_ "github.com/cloudflare/tf-migrate/internal/resources/api_token"
 	_ "github.com/cloudflare/tf-migrate/internal/resources/dns_record"
-<<<<<<< HEAD
 	_ "github.com/cloudflare/tf-migrate/internal/resources/logpull_retention"
-=======
 	_ "github.com/cloudflare/tf-migrate/internal/resources/zero_trust_list"
->>>>>>> 0111d939
 )
 
 // TestMain explicitly registers migrations for this version path
@@ -57,15 +54,14 @@
 			Resource:    "api_token",
 		},
 		{
-<<<<<<< HEAD
 			Name:        "LogpullRetention",
 			Description: "Migrate cloudflare_logpull_retention enabled to flag",
 			Resource:    "logpull_retention",
-=======
+    },
+    {
 			Name:        "ZeroTrustList",
 			Description: "Migrate cloudflare_teams_list to cloudflare_zero_trust_list",
 			Resource:    "zero_trust_list",
->>>>>>> 0111d939
 		},
 		// Add more v4 to v5 migrations here as they are implemented
 	}
